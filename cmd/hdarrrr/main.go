package main

import (
	"flag"
	"fmt"
	"image"
	"log"
	"os"
	"path/filepath"
	"strings"

	"github.com/harperreed/hdarrrr/internal/processor"
	"github.com/harperreed/hdarrrr/pkg/imaging"
)

func main() {
<<<<<<< HEAD
	// Define command line flags
	img1Path := flag.String("low", "", "Path to low exposure image (required)")
	img2Path := flag.String("mid", "", "Path to mid exposure image (required)")
	img3Path := flag.String("high", "", "Path to high exposure image (required)")
	outputPath := flag.String("output", "hdr_output.jpg", "Path for output HDR image")
	toneMapping := flag.String("tone-mapping", "reinhard", "Tone mapping algorithm to use (reinhard, drago)")
=======
    // Define command line flags
    img1Path := flag.String("low", "", "Path to low exposure image (required)")
    img2Path := flag.String("mid", "", "Path to mid exposure image (required)")
    img3Path := flag.String("high", "", "Path to high exposure image (required)")
    outputPath := flag.String("output", "hdr_output.jpg", "Path for output HDR image")
>>>>>>> b7f2251e

    // Parse command line arguments
    flag.Parse()

    // Validate required arguments
    if *img1Path == "" || *img2Path == "" || *img3Path == "" {
        fmt.Println("Error: All three exposure images are required")
        fmt.Println("\nUsage:")
        flag.PrintDefaults()
        os.Exit(1)
    }

    // Validate file extensions
    for _, path := range []string{*img1Path, *img2Path, *img3Path} {
        ext := strings.ToLower(filepath.Ext(path))
        if !imaging.SupportedFormats[ext] {
            log.Fatalf("Error: Unsupported image format for file %s. Supported formats: PNG, JPEG", path)
        }
    }

    // Load images
    images, err := imaging.LoadImages(*img1Path, *img2Path, *img3Path)
    if err != nil {
        log.Fatal("Error loading images:", err)
    }

<<<<<<< HEAD
	// Select tone mapping algorithm
	var toneMapper processor.ToneMapper
	switch *toneMapping {
	case "reinhard":
		toneMapper = processor.NewReinhardToneMapper()
	case "drago":
		toneMapper = processor.NewDragoToneMapper(100.0, 0.85)
	default:
		log.Fatalf("Error: Unsupported tone mapping algorithm %s. Supported algorithms: reinhard, drago", *toneMapping)
	}

	// Process HDR
	hdrProcessor := processor.NewHDRProcessor(toneMapper)
	output, err := hdrProcessor.Process(images)
	if err != nil {
		log.Fatal("Error processing HDR:", err)
	}
=======
    // Validate image properties
    if err := validateImageProperties(images); err != nil {
        log.Fatal("Error validating image properties:", err)
    }
>>>>>>> b7f2251e

    // Process HDR
    hdrProcessor := processor.NewHDRProcessor()
    output, err := hdrProcessor.Process(images)
    if err != nil {
        log.Fatal("Error processing HDR:", err)
    }

    // Create output directory if it doesn't exist
    if dir := filepath.Dir(*outputPath); dir != "." {
        if err := os.MkdirAll(dir, 0755); err != nil {
            log.Fatal("Error creating output directory:", err)
        }
    }

    // Save the result
    if err := imaging.SaveImage(output, *outputPath); err != nil {
        log.Fatal("Error saving output image:", err)
    }

    fmt.Printf("HDR image successfully saved to %s\n", *outputPath)
}

func validateImageProperties(images []image.Image) error {
    if len(images) < 2 {
        return fmt.Errorf("at least two images are required for validation")
    }

    baseProps := imaging.GetImageProperties(images[0], filepath.Ext(images[0].Bounds().String()))
    for i, img := range images[1:] {
        props := imaging.GetImageProperties(img, filepath.Ext(img.Bounds().String()))
        if !imaging.ValidateImageProperties(baseProps, props) {
            return fmt.Errorf("image %d does not match the properties of the first image", i+2)
        }
    }

    return nil
}<|MERGE_RESOLUTION|>--- conflicted
+++ resolved
@@ -14,20 +14,14 @@
 )
 
 func main() {
-<<<<<<< HEAD
+
 	// Define command line flags
 	img1Path := flag.String("low", "", "Path to low exposure image (required)")
 	img2Path := flag.String("mid", "", "Path to mid exposure image (required)")
 	img3Path := flag.String("high", "", "Path to high exposure image (required)")
 	outputPath := flag.String("output", "hdr_output.jpg", "Path for output HDR image")
 	toneMapping := flag.String("tone-mapping", "reinhard", "Tone mapping algorithm to use (reinhard, drago)")
-=======
-    // Define command line flags
-    img1Path := flag.String("low", "", "Path to low exposure image (required)")
-    img2Path := flag.String("mid", "", "Path to mid exposure image (required)")
-    img3Path := flag.String("high", "", "Path to high exposure image (required)")
-    outputPath := flag.String("output", "hdr_output.jpg", "Path for output HDR image")
->>>>>>> b7f2251e
+
 
     // Parse command line arguments
     flag.Parse()
@@ -54,7 +48,11 @@
         log.Fatal("Error loading images:", err)
     }
 
-<<<<<<< HEAD
+      // Validate image properties
+    if err := validateImageProperties(images); err != nil {
+        log.Fatal("Error validating image properties:", err)
+    }
+
 	// Select tone mapping algorithm
 	var toneMapper processor.ToneMapper
 	switch *toneMapping {
@@ -72,12 +70,7 @@
 	if err != nil {
 		log.Fatal("Error processing HDR:", err)
 	}
-=======
-    // Validate image properties
-    if err := validateImageProperties(images); err != nil {
-        log.Fatal("Error validating image properties:", err)
-    }
->>>>>>> b7f2251e
+
 
     // Process HDR
     hdrProcessor := processor.NewHDRProcessor()
